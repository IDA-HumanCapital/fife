"""Data processing functions and classes for FIFE."""

from typing import List, Tuple, Union

import dask
import numpy as np
import pandas as pd


def check_column_consistency(data: pd.core.frame.DataFrame, colname: str) -> None:
    """Assert column exists, has no missing values, and is not constant."""
    assert colname in data, f"{colname} not in data"
    assert all(data[colname].notnull()), f"{colname} has missing values"
    assert any(
        data[colname][1:].values != data[colname][:-1].values
    ), f"{colname} does not have multiple unique values"


def deduplicate_column_values(
    data: pd.core.frame.DataFrame, reserved_cols: List[str] = [], max_obs: int = 65536
) -> pd.core.frame.DataFrame:
    """Delete columns with the same values as a later column.

    Args:
        df: A DataFrame.
        reserved_cols: Names of columns to exclude from deduplication.
        max_obs: The number of observations to sample if df has more than that
            many observations.

    Returns:
        A DataFrame containing only the last instance of each unique column.
    """
    comparison_data = data.drop(reserved_cols, axis=1).sample(
        n=min(max_obs, data.shape[0]), replace=False
    )
    deduplicated_cols = list(comparison_data.T.drop_duplicates(keep="last").index)
    deduplicated_data = data[reserved_cols + deduplicated_cols]
    duplicated_cols = [col for col in data if col not in deduplicated_data.columns]
    if duplicated_cols:
        print(
            f'{", ".join(duplicated_cols)} dropped for having identical '
            + "values as another feature"
        )
    return deduplicated_data


def normalize_numeric_feature(
    col: pd.core.series.Series, excluded_obs: Union[None, pd.core.series.Series] = None
) -> Tuple[pd.core.series.Series, List[float]]:
    """Scale numeric values to their empirical range.

    Args:
        col: A numeric Series.
        excluded_obs: True for observations to exclude when computing min/max.

    Returns:
        - A Series of floats.
        - A list containing the minimum and maximum values among the included
          observations.
    """
    if excluded_obs is None:
        col_subset = col[col.notnull()]
    else:
        col_subset = col[(~excluded_obs) & col.notnull()]
    if len(col_subset) > 0:
        minimum = np.nanmin(col_subset)
        maximum = np.nanmax(col_subset)
    else:
        minimum = np.nan
        maximum = np.nan
    normalized_col = process_numeric_feature(col, minimum, maximum)
    numeric_range = [minimum, maximum]
    return normalized_col, numeric_range


def process_numeric_feature(
    col: pd.core.series.Series, minimum: float, maximum: float
) -> pd.core.series.Series:
    """Scale numeric values to a given range.

    Args:
        col: A numeric Series.
        minimum: The value to map to -0.5.
        maximum: The value to map to 0.5.

    Returns:
        A Series of floats.
    """
    return (col - minimum) / (maximum - minimum) - 0.5


def factorize_categorical_feature(
    col: pd.core.series.Series, excluded_obs: Union[None, pd.core.series.Series] = None
) -> Tuple[pd.core.series.Series, dict]:
    """Map categorical values to unsigned integers.

    Args:
        col: A Series.
        excluded_obs: True for observations to exclude from creating the map.

    Returns:
        - A pandas Series of unsigned integers.
        - A dictionary mapping each unique value among the included
          observations and np.nan to an integer and any other value not in the
          Series to 0.
    """
    if excluded_obs is None:
        cat_map = produce_categorical_map(col)
    else:
        cat_map = produce_categorical_map(col[~excluded_obs])
    factorized_col = process_categorical_feature(col, cat_map)
    return factorized_col, cat_map


def produce_categorical_map(col: pd.core.series.Series) -> dict:
    """Return a map from categorical values to unsigned integers.

    Zero is reserved for values not seen in data used to create map.

    Args:
        col: A Series.

    Returns:
        A dictionary mapping each unique value in the Series and np.nan to an
        integer and any other value not in the Series to zero.
    """
    _, cat_map = pd.factorize(col.values, sort=True)
    cat_map = {val: (i + 1) for i, val in enumerate(cat_map)}
    cat_map["unrecognized"] = 0
    cat_map[np.nan] = len(cat_map)
    return cat_map


def process_categorical_feature(
    col: pd.core.series.Series, cat_map: dict
) -> pd.core.frame.DataFrame:
    """Map categorical values to unsigned integers.

    Args:
        col: A pandas Series.
        cat_map: A dict containing a key for each unique value in col.

    Returns:
        A pandas Series of unsigned integers.
    """
    col = col.map(cat_map).fillna(0)
    n_bits = 8
    while col.max() >= 2 ** n_bits:
        n_bits *= 2
    col = col.astype("uint" + str(n_bits))
    return col


class DataProcessor:
    """Prepare data by identifying features as degenerate or categorical."""

    def __init__(
        self,
        config: Union[None, dict] = {},
        data: Union[None, pd.core.frame.DataFrame] = None,
    ) -> None:
        """Initialize the DataProcessor.

        Args:
            config: A dictionary of configuration parameters.
            data: A DataFrame to be processed.
        """
        if (config.get("INDIVIDUAL_IDENTIFIER", "") == "") and data is not None:
            config["INDIVIDUAL_IDENTIFIER"] = data.columns[0]
            print(
                "Individual identifier column name not given; assumed to be "
                f'leftmost column ({config["INDIVIDUAL_IDENTIFIER"]})'
            )
        self.config = config
        self.data = data

    def is_degenerate(self, col: str) -> bool:
        """Determine if a feature is constant or has too many missing values."""
        if self.data[col].isnull().mean() >= self.config.get("MAX_NULL_SHARE", 0.999):
            return True
        if self.data[col].nunique(dropna=False) < 2:
            return True
        return False

    def is_categorical(self, col: str) -> bool:
        """Determine if the given feature should be processed as categorical, as opposed to numeric."""
        if col.endswith(tuple(self.config.get("CATEGORICAL_SUFFIXES", []))):
            if col.endswith(tuple(self.config.get("NUMERIC_SUFFIXES", []))):
                print(
                    f"{col} matches categorical and numeric suffixes; "
                    "identified as categorical"
                )
            return True
        if col in self.data.select_dtypes(
            include=["datetime"]
        ) or col == self.config.get("TIME_IDENTIFIER"):
            return False
        if col in self.data.select_dtypes(exclude=["number"]):
            if col.endswith(tuple(self.config.get("NUMERIC_SUFFIXES", []))):
                print(
                    f"{col} matches numeric suffix but is non-numeric; "
                    "identified as categorical"
                )
            return True
        if col.endswith(tuple(self.config.get("NUMERIC_SUFFIXES", []))) or (
            self.data[col].nunique() > self.config.get("MAX_UNIQUE_NUMERIC_CATS", 1024)
        ):
            return False
        return True


class PanelDataProcessor(DataProcessor):
    """Ready panel data for modelling.

    Attributes:
        config (dict): User-provided configuration parameters.
        data (pd.core.frame.DataFrame): Processed panel data.
        raw_subset (pd.core.frame.DataFrame): An unprocessed sample from the
            final period of data. Useful for displaying meaningful values in
            SHAP plots.
        categorical_maps (dict): Contains for each categorical feature a map
            from each unique value to a whole number.
        numeric_ranges (pd.core.frame.DataFrame): Contains for each numeric
            feature the maximum and minimum value in the training set.
    """

    def __init__(
        self,
        config: Union[None, dict] = {},
        data: Union[None, pd.core.frame.DataFrame] = None,
    ) -> None:
        """Initialize the PanelDataProcessor.

        Args:
            config: A dictionary of configuration parameters.
            data: A DataFrame to be processed.
        """
        if (config.get("TIME_IDENTIFIER", "") == "") and data is not None:
            config["TIME_IDENTIFIER"] = data.columns[1]
            print(
                "Time identifier column name not given; assumed to be "
                f'second-leftmost column ({config["TIME_IDENTIFIER"]})'
            )
        super().__init__(config, data)

    def build_processed_data(self, parallelize: bool = True) -> None:
        """Clean, augment, and store a panel dataset and related information.

        - Sort data by individual and time.
        - Drop degenerate features.
        - Label subsets for prediction, validation, and testing.
        - Compute survival duration and if departure is observed.
        - Store a subset of the raw input data from the final period.
        - Map categorical features to unsigned integers.
        - Scale numeric features.
        """
        self.check_panel_consistency()
        self.data = self.sort_panel_data()
<<<<<<< HEAD
        self.process_all_columns(parallelize=parallelize)
=======
        for col in self.data:
            if col == self.config["INDIVIDUAL_IDENTIFIER"]:
                continue
            elif self.is_degenerate(col):
                del self.data[col]
            elif self.is_categorical(col):
                self.data[col] = self.data[col].astype("category").cat.add_categories("NaN").fillna("NaN")
>>>>>>> 690d8ea3
        self.build_reserved_cols()

    def process_all_columns(self, parallelize: bool = True) -> None:
        """Split, process, and merge all data columns."""
        data_dict = {}
        if parallelize:
            for colname in self.data:
                data_dict[colname] = dask.delayed(self.process_single_column)(colname)
            data_dict = dask.compute(data_dict)[0]
        else:
            for colname in self.data:
                data_dict[colname] = self.process_single_column(colname)
        data_dict = {key: val for key, val in data_dict.items() if val is not None}
        self.data = pd.DataFrame.from_dict(data_dict)

    def process_single_column(
        self, colname: str
    ) -> Union[None, pd.core.series.Series]:
        """Apply data cleaning functions to an individual data column."""
        if colname == self.config["INDIVIDUAL_IDENTIFIER"]:
            return self.data[colname]
        elif self.is_degenerate(colname):
            print(f'Column "{colname}" is degenerate and will be dropped.')
            return None
        elif self.is_categorical(colname):
            return self.data[colname].astype("category").cat.add_categories("NaN").fillna("NaN")
        else:
            return self.data[colname]

    def build_reserved_cols(self):
        """Add data split and outcome-related columns to the data."""
        self.data["_period"] = pd.factorize(
            self.data[self.config["TIME_IDENTIFIER"]], sort=True
        )[0]
        self.data["_predict_obs"] = self.data["_period"] == self.data["_period"].max()
        self.data["_test"] = (
            self.data["_period"]
            + self.config.get("TEST_INTERVALS", self.config.get("TEST_PERIODS", 0) - 1)
        ) >= self.data["_period"].max()
        self.data["_validation"] = (
            self.flag_validation_individuals() & ~self.data["_test"]
        )
        observation_max_period = self.data.groupby("_test")["_period"].transform("max")
        self.data["_maximum_lead"] = (
            observation_max_period
            - self.data["_period"]
            + (observation_max_period < self.data["_period"].max())
        )
        del observation_max_period
        gaps = (
            self.data.groupby(self.config["INDIVIDUAL_IDENTIFIER"])["_period"].shift()
            < self.data["_period"] - 1
        )
        spells = gaps.groupby(self.data[self.config["INDIVIDUAL_IDENTIFIER"]]).cumsum()
        self.data["_duration"] = spells.groupby(
            [self.data[self.config["INDIVIDUAL_IDENTIFIER"]], spells]
        ).cumcount(ascending=False)
        self.data["_event_observed"] = (
            self.data["_duration"] < self.data["_maximum_lead"]
        )

    def check_panel_consistency(self) -> None:
        """Ensure observations have unique individual-period combinations."""
        check_column_consistency(self.data, self.config["INDIVIDUAL_IDENTIFIER"])
        check_column_consistency(self.data, self.config["TIME_IDENTIFIER"])
        ids = [self.config["INDIVIDUAL_IDENTIFIER"], self.config["TIME_IDENTIFIER"]]
        assert not any(self.data.duplicated(subset=ids)), (
            "One or more individuals have multiple observations for "
            "a single time value"
        )

    def sort_panel_data(self) -> pd.core.frame.DataFrame:
        """Sort the data by individual, then by period."""
        return self.data.sort_values(
            [self.config["INDIVIDUAL_IDENTIFIER"], self.config["TIME_IDENTIFIER"]]
        ).reset_index(drop=True)

    def flag_validation_individuals(self) -> pd.core.series.Series:
        """Flag observations from a random share of individuals."""
        unique_ids = self.data[self.config["INDIVIDUAL_IDENTIFIER"]].unique()
        size = int(self.config.get("VALIDATION_SHARE", 0.25) * unique_ids.shape[0])
        validation_ids = np.random.choice(unique_ids, size=size, replace=False)
        return self.data[self.config["INDIVIDUAL_IDENTIFIER"]].isin(validation_ids)<|MERGE_RESOLUTION|>--- conflicted
+++ resolved
@@ -256,17 +256,7 @@
         """
         self.check_panel_consistency()
         self.data = self.sort_panel_data()
-<<<<<<< HEAD
         self.process_all_columns(parallelize=parallelize)
-=======
-        for col in self.data:
-            if col == self.config["INDIVIDUAL_IDENTIFIER"]:
-                continue
-            elif self.is_degenerate(col):
-                del self.data[col]
-            elif self.is_categorical(col):
-                self.data[col] = self.data[col].astype("category").cat.add_categories("NaN").fillna("NaN")
->>>>>>> 690d8ea3
         self.build_reserved_cols()
 
     def process_all_columns(self, parallelize: bool = True) -> None:
