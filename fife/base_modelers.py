--- conflicted
+++ resolved
@@ -793,12 +793,6 @@
             **kwargs: Arguments to Modeler.__init__().
         """
         super().__init__(exit_col, **kwargs)
-<<<<<<< HEAD
-        # self.class_values = self.data[
-        #     (self.data["_duration"] == 0) & (self.data["_event_observed"] == True)
-        # ][self.state_col].unique().categories
-        # self.num_class = len(self.class_values)
-=======
         if self.objective == "multiclass":
             self.class_values = self.data[
                 (self.data["_duration"] == 0) & (self.data["_event_observed"] == True)
@@ -814,7 +808,6 @@
                 ]
             )
             self.num_class = len(self.class_values)
->>>>>>> 6a64a9d4
         self.exit_col = self.state_col
         if self.data is not None:
             if self.state_col in self.categorical_features:
