--- conflicted
+++ resolved
@@ -9,15 +9,12 @@
 ### Fixed
 
 - Area under the receiver operating characteristic curve (AUROC) now computed for multiclass if no class is entirely positive. Classes with no positive values are excluded.
-<<<<<<< HEAD
 - ExitModeler outcome labeling
-=======
 - Two hyperparameter prior distribution lower bounds now 2 ** -5 instead of 2e-5.
 
 ### Changed
 
 - Multiclass AUROC now weighted by class share (`average="weighted"` in call to [sklearn.metrics.roc_auc_score](https://scikit-learn.org/stable/modules/generated/sklearn.metrics.roc_auc_score.html)).
->>>>>>> 2f999733
 
 ## 1.4.0 - 2020-12-11
 
