"""
This script runs a Monte Carlo experiment to test the performance of FIFE's exit modeler on a known dgp.
"""

import json
import math
import os
import sys
from datetime import date

import numpy as np
import pandas as pd
from scipy import stats
from tqdm import tqdm

from fife.lgb_modelers import LGBSurvivalModeler, LGBStateModeler, LGBExitModeler
from fife.processors import PanelDataProcessor
from tests_performance.Data_Fabrication import fabricate_data

def eval_chi_square(true_df, forecasts, type_test='vector'):
    '''
    Return chi^2 information comparing forecasts with the actual probabilities.
    :param true_df: Pandas DF, the data on which the model's forecasts are created.
    :param forecasts: Pandas DF, forecasts from model.forecast() in FIFE
    :param type_test: str, 'vector' or 'single'. Represents method of calculating Chi^2.
    :return: A pandas df with
    '''

    assert (type_test == 'vector' or type_test == 'single'), 'type_test must be vector or single!'
    # Add information about true values based on rules of the DGP to the true_df
    true_df = true_df[['ID', 'X1']]
    true_df['prob_exit_X'] = np.where(true_df['X1'] == 'A', 0.6, 1 / 3)
    true_df['prob_exit_Y'] = np.where(true_df['X1'] == 'A', 0.3, 1 / 3)
    true_df['prob_exit_Z'] = np.where(true_df['X1'] == 'A', 0.1, 1 / 3)
    true_df = true_df.drop('X1', axis=1).rename({'prob_exit_X': 'X', 'prob_exit_Y': 'Y', 'prob_exit_Z': 'Z'}, axis=1)
    true_df = pd.melt(true_df, id_vars='ID', value_vars=['X', 'Y', 'Z'], var_name='Future exit_type',
                      value_name='prob_exit')

    # In this dgp, the probability of exit stays the same at each period, so it doesn't matter which period we're at.
    forecasts = forecasts.reset_index()
    comparison = forecasts.merge(true_df, how='left', on=['ID', 'Future exit_type'])
    period_cols = [i for i in comparison.columns if '-period' in i]
    num_people = len(comparison['ID'].unique())

    if type_test == 'vector':
        # We want to return the average chi^2 probability over individuals by time period

        # Calculate Chi-Squared test statistic for each period and individual
        for i in period_cols:
            comparison[i] = (comparison[i] - comparison['prob_exit']) ** 2 / comparison['prob_exit']

        # Sum by individual over time periods
        test_stat = comparison[period_cols].groupby(comparison['ID']).sum() * 3

        # Now, average the values and then find the $\chi^{2}$ probabilities from the CDF of $\chi^{2}$
        test_stat = (test_stat.sum(axis=0)/num_people).reset_index().T
        cols = test_stat.iloc[0]
        test_stat = test_stat[1:]
        test_stat.columns = cols
        for i in period_cols:
            test_stat[i] = test_stat[i].astype(float)
            test_stat[i] = 1 - stats.chi2.cdf(test_stat[i], 2)

    else:
        # We want to get one chi^2 per time period by averaging all individuals over outcomes
        for i in period_cols:
            comparison[i] = (comparison[i] - comparison['prob_exit'])
        test_stat = ((comparison[period_cols].groupby(comparison['Future exit_type']).sum() / num_people) ** 2)

        test_stat= pd.DataFrame(test_stat.sum(axis=0)*3).reset_index().T
        cols = test_stat.iloc[0]
        test_stat = test_stat[1:]
        test_stat.columns = cols

        for i in period_cols:
            test_stat[i] = test_stat[i].astype(float)
            test_stat[i] = 1 - stats.chi2.cdf(test_stat[i], 2)

    return test_stat


def run_FIFE(df, model, test_intervals):
    """
    :param df: Data frame created before
    :param seed: seed for replication
    :param model: 'base', 'state', or 'exit'.
    :param test_intervals: the number of intervals to remove from the training set for testing purposes later
    :return: modeler, the model created and forecasts, the spreadsheet of forecasted probabilities
    """
    assert model in ['base', 'state', 'exit'], "Model must be 'base', 'state', or 'exit'!"

    if model == 'base':
        df = df.drop('exit_type', axis='columns')
        modeler = LGBSurvivalModeler(config={'MIN_SURVIVORS_IN_TRAIN': 5}, data=df)
    elif model == 'state':
        modeler = LGBStateModeler(config={'MIN_SURVIVORS_IN_TRAIN': 5}, data=df, state_col='exit_type')
    else:
        modeler = LGBExitModeler(config={'MIN_SURVIVORS_IN_TRAIN': 5}, data=df, exit_col='exit_type')
    modeler.build_model()

    # Pull out the final estimates to test later
    evaluation_subset = modeler.data["_period"] == (
            modeler.data["_period"].max() - test_intervals
    )
    evaluations = modeler.evaluate(evaluation_subset)
    forecasts = modeler.forecast()
<<<<<<< HEAD
   # chi_squared = eval_chi_square(df[modeler.data['_predict_obs']], forecasts, 'vector')
=======
    # chi_squared = eval_chi_square(df[modeler.data['_predict_obs']], forecasts, 'vector')
    # modeler.data['_predict_obs'] = np.where(modeler.data["_period"] == (
    #          modeler.data["_period"].max() - test_intervals
    #  ), True, False)
>>>>>>> 32ab3578

    return forecasts, evaluations


def run_simulation(PATH, N_SIMULATIONS=100, MODEL='exit', N_PERSONS=10000, N_PERIODS=40, N_EXTRA_FEATURES=0,
                   EXIT_PROB=0.2, SEED=None, dgp=1):
    """
    This script runs a Monte Carlo simulation of various FIFE models. The results of the evaluations and forecasts
    are saved in csvs.
    :param PATH: The file-path where forecasting and evaluation file with .csvs will be saved
    :param MODEL: 'base', 'state', or 'exit'; the type of FIFE model to run
    :param N_SIMULATIONS: The number of simulations to run
    :param N_PERSONS: The number of people created in the dataset
    :param N_PERIODS: The number of possible time periods in the dataset
    :param N_EXTRA_FEATURES: How many features over 3 to include. If more are included, they are random.
    :param EXIT_PROB: The probability an individual exits at the end of each time period
    :param SEED: A number to set the random seed
    :param dgp: data fabrication dgp (see Data_Fabrication.py)
    :return: None, but saves 3 .csvs: The forecasts, evaluations, and created datasets.
    """

    today = str(date.today())
    PATH = os.path.join(PATH, '{}_{}'.format(MODEL, today))

    if SEED is not None:
        np.random.seed(SEED)

    with open(os.path.join(os.getcwd(), "tests_performance", "config.json"), 'rb') as p:
        config = json.load(p)

    forecasts = []
    evaluations = []
    datas = []

    for i in tqdm(range(N_SIMULATIONS)):
        data = fabricate_data(N_PERSONS=N_PERSONS,
                              N_PERIODS=N_PERIODS,
                              k=N_EXTRA_FEATURES,
                              exit_prob=EXIT_PROB,
                              dgp=dgp)
        numeric_suffixes = ['X2', 'X3']
        if N_EXTRA_FEATURES > 0:
            for items in range(4, N_EXTRA_FEATURES + 4):
                temp = 'X{}'.format(items)
                numeric_suffixes.append(temp)

        config['NUMERIC_SUFFIXES'] = numeric_suffixes

        data_processor = PanelDataProcessor(config={'NUMERIC_SUFFIXES': numeric_suffixes,
                                                    'TEST_INTERVALS': math.ceil(N_PERIODS / 3)}, data=data)
        data_processor.build_processed_data()

        try:
            forecast, evaluation = run_FIFE(data_processor.data, MODEL, math.ceil(N_PERIODS / 3))

            # Append this information to a df for forecasts, evaluations, and data
            forecast['run'] = i
            evaluation['run'] = i
            data_processor.data['run'] = i

            forecasts.append(forecast)
            evaluations.append(evaluation)
            datas.append(data_processor.data)

        except ValueError:
            # Fix for if there is a problem with the validation set being empty for some periods of time until the bug
            # is removed
            continue

    # Save information about this run in the provided path
    os.makedirs(os.path.join(PATH), exist_ok=True)
    forecasts = pd.concat(forecasts).reset_index()
    evaluations = pd.concat(evaluations).reset_index()
    datas = pd.concat(datas).reset_index()

    # Concat true probabilities for use in chi-squared calculation based on rules in DGP
    datas['prob_X'] = np.where(datas['X1'] == 'A', 0.6, 1 / 3)
    datas['prob_Y'] = np.where(datas['X1'] == 'A', 0.3, 1 / 3)
    datas['prob_Z'] = np.where(datas['X1'] == 'A', 0.1, 1 / 3)

    forecasts.to_csv(os.path.join(PATH, 'forecasts.csv'.format(MODEL)), index=False)
    evaluations.to_csv(os.path.join(PATH, 'evaluations_{}.csv'.format(MODEL)), index=False)
    datas.to_csv(os.path.join(PATH, 'data_{}.csv'.format(MODEL)), index=False)

    original_stdout = sys.stdout
    with open(os.path.join(PATH, 'run_information.txt'), 'w') as f:
        sys.stdout = f  # Change the standard output to the file we created.
        print(
            'Run information: \nModel: {}\nN_SIMULATIONS: {}\n N_PERSONS: {}\n N_PERIODS: {}\nEXIT_PROB: {}'.format(
                MODEL, N_SIMULATIONS, N_PERSONS, N_PERIODS, EXIT_PROB))
        sys.stdout = original_stdout  # Reset the standard output to its original value


if __name__ == '__main__':
    PATH = r'X:\Human Capital Group\Sponsored Projects\4854 DoN FIFE Extensions\Code\FIFE_Testing'
    run_simulation(PATH=PATH, SEED=999)

    # PATH = '../'
    # run_simulation(PATH, N_SIMULATIONS=3, MODEL='exit', N_PERSONS=1000, N_PERIODS=10, N_EXTRA_FEATURES=0,
    #                EXIT_PROB=0.3, SEED=1234, dgp=2)<|MERGE_RESOLUTION|>--- conflicted
+++ resolved
@@ -16,6 +16,12 @@
 from fife.lgb_modelers import LGBSurvivalModeler, LGBStateModeler, LGBExitModeler
 from fife.processors import PanelDataProcessor
 from tests_performance.Data_Fabrication import fabricate_data
+
+def multiclass_aucroc(modeler):
+    preds = modeler.forecast()
+
+
+
 
 def eval_chi_square(true_df, forecasts, type_test='vector'):
     '''
@@ -104,14 +110,7 @@
     )
     evaluations = modeler.evaluate(evaluation_subset)
     forecasts = modeler.forecast()
-<<<<<<< HEAD
    # chi_squared = eval_chi_square(df[modeler.data['_predict_obs']], forecasts, 'vector')
-=======
-    # chi_squared = eval_chi_square(df[modeler.data['_predict_obs']], forecasts, 'vector')
-    # modeler.data['_predict_obs'] = np.where(modeler.data["_period"] == (
-    #          modeler.data["_period"].max() - test_intervals
-    #  ), True, False)
->>>>>>> 32ab3578
 
     return forecasts, evaluations
 
